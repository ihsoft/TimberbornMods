<<<<<<< HEAD
=======
# v1.3 (10 Nov 2023)
* [Fix #17] Support contaminated water (Update 5).
* This version is not compatible with Update 4.

# v1.2 (30 Sep 2023)
* [Fix #15] Support new water simulation logic in Update 5.

>>>>>>> fc4a84e5
# v1.1 (27 Jul 2023)
* [Fix #4] In rare cases the game crashes when valve gets built.
* Add `deDE` localization from @juf0816.
* Update `ruRU` localization.
* Add `Particle System` property to the `WaterValve` component.

# v1.0 (25 Jul 2023)
* Initial version of the mod.
* `DirectWaterServiceAccessor` class to handle custom water movers.
* `WaterValve` component for one-way water valve that mover water based on the levels at the input and
  output.<|MERGE_RESOLUTION|>--- conflicted
+++ resolved
@@ -1,5 +1,3 @@
-<<<<<<< HEAD
-=======
 # v1.3 (10 Nov 2023)
 * [Fix #17] Support contaminated water (Update 5).
 * This version is not compatible with Update 4.
@@ -7,7 +5,6 @@
 # v1.2 (30 Sep 2023)
 * [Fix #15] Support new water simulation logic in Update 5.
 
->>>>>>> fc4a84e5
 # v1.1 (27 Jul 2023)
 * [Fix #4] In rare cases the game crashes when valve gets built.
 * Add `deDE` localization from @juf0816.
